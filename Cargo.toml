--- conflicted
+++ resolved
@@ -9,10 +9,5 @@
 [dependencies]
 clap="3.0.0-beta.5"
 rustyline="6.3.0"
-<<<<<<< HEAD
 rustyline-derive = "0.5.0"
-env_logger = "0.8.2"
-=======
-rustyline-derive = "0.4.0"
-env_logger = "0.9.0"
->>>>>>> a96b1da1
+env_logger = "0.9.0"